var url		= "../cgi-dir/populate_data.cgi";
var url_redis	= "../cgi-dir/get_poller_data.cgi";
var key1	= "";
var key0	= "";
function pageLoad(){
	var host_dropdown	= document.getElementById("host-dropdown");
	var xhttp		= new XMLHttpRequest();




	xhttp.onload		=function(){
	console.log(xhttp.response);
	host_dropdown.innerHTML = "";
	
	var el = document.createElement("option");
	el.textContent = "Please select a Host";
	el.value=0;
	host_dropdown.appendChild(el);
	
	var hostObj= xhttp.response.hosts;
	for (var x in hostObj){
		var host_name	= hostObj[x];
		var ele		 = document.createElement("option");
		ele.textContent	 = host_name;
		ele.value	 = host_name;
		host_dropdown.appendChild(ele);
		}
	}
	webservice_call(xhttp, url+'?method=get_initial_data&from=comp');
	// Sort the list	
	$(host_dropdown).click(function(){
		 // choose target dropdown
		    var select = $(host_dropdown);
		     select.html(select.find('option').sort(function(x, y) {
		         // to change to descending order switch "<" for ">"
		          return $(x).text() > $(y).text() ? 1 : -1;
		      }));
		     select[0].selectedIndex = 1;
	});
}
function webservice_call(request_object, url) {
    console.log(url);
    request_object.responseType = 'json';
    request_object.open('GET', url, true);
    request_object.send();
}
function get_host_value(){

    document.getElementById("test").innerHTML=document.getElementById("host-dropdown").value;
}
function getGroup(){

    var host_drop	= document.getElementById("host-dropdown");
    var group_drop	= document.getElementById("group-dropdown");
    var xhttp	= new XMLHttpRequest();
    xhttp.onload	=function(){
        console.log(xhttp.response);
        group_drop.innerHTML	= "";

        var el	= document.createElement("option");
        el.textContent	= "Please select a group";
        el.value	=0;
        group_drop.append(el);

        var  groupObj	= xhttp.response.groups;
        for (var x in groupObj){
            var group_name	= groupObj[x];
            var ele	= document.createElement("option");
            ele.textContent	= group_name;
            ele.value	= group_name;
            group_drop.append(ele);
        }
    }
    webservice_call(xhttp, url_redis+"?method=get_groups&ip="+host_drop.value);
}
function get_timestamps(){
	var table_container	= document.getElementById("table-container");
	var host_drop		= document.getElementById("host-dropdown");
	var xhttp		= new XMLHttpRequest();
	var heading		= document.createElement("label");
	var collapsible		= document.getElementById("accordion");

	collapsible.innerHTML	= "";
	heading.style.marginTop 	= "20px";
	heading.style.marginBottom	= "10px";
	heading.setAttribute("class","control-label");
	heading.textContent     = "Please select a  Timestamp";

	table_container.innerHTML	= "";
	table_container.appendChild(heading);
	
	xhttp.onload	= function(){
		var timestampObj = xhttp.response.groups;
		key0		= xhttp.response.key0;
		var timestamps	= xhttp.response.timestamps
		console.log(xhttp.response);


		var table	= document.createElement("table");
		table.marginLeft= "0px";
		table.setAttribute("class","table table-hover");
			
		var row		= table.insertRow(0);
		var col1	= row.insertCell(0);
		col1.innerHTML	= "Host Name";
		col1.style.fontWeight = "bold";
		col1.setAttribute("align","center");
		var col2	= row.insertCell(1);
		col2.innerHTML	= "Group";	
		col2.style.fontWeight = "bold";	
		col2.setAttribute("align","center");
		var col3	= row.insertCell(2);
		col3.innerHTML	= "Worker ID";
		col3.style.fontWeight = "bold";
		col3.setAttribute("align","center");
		var col4        = row.insertCell(3);
		col4.innerHTML  = "Timestamp";
		col4.style.fontWeight = "bold";
		col4.setAttribute("align","center");

		table_container.appendChild(table);
		for ( x in timestamps){
			var ip 		= timestamps[x]['ip'];
			var group	= timestamps[x]['group'];
			var worker_id	= timestamps[x]['wid'];
			var timestamp	= timestamps[x]['timestamp'];
			row         = table.insertRow(1);
			row.setAttribute('onclick',"(function() {get_data('"+ip+"','"+group+"','"+worker_id+"','"+timestamp+"');})()");
			var col1        = row.insertCell(0);
			col1.innerHTML  = ip;
			col1.setAttribute("align","center");
			var col2        = row.insertCell(1);
			col2.setAttribute("align","center");
			col2.innerHTML  = group;
			var col3        = row.insertCell(2);
			col3.setAttribute("align","center");
			col3.innerHTML  = worker_id;
			var col4        = row.insertCell(3);
			col4.setAttribute("align","center");
			col4.innerHTML  = convert(timestamp);
		}
	}	
	webservice_call(xhttp, url_redis+"?method=get_timestamp_hostname&ip="+host_drop.value);
}

function get_data(ip,group,worker_id,timestamp){
console.log(ip);
console.log(group);
console.log(worker_id);
console.log(timestamp);	

	var xhttp	= new XMLHttpRequest();
	xhttp.onload	= function(){
		console.log(xhttp.response);
		var data	= xhttp.response.oid;
		var collapsible	= document.getElementById("accordion");
		collapsible.innerHTML	= "";

		var count 	= 0;
		for (var x in data){

			var d	 = document;
			var div1 = d.createElement('div');
			div1.setAttribute("class", "panel panel-default");

			var div2 = d.createElement('div');
			div2.setAttribute("class", "panel-heading");

			var title = d.createElement('h4');
			title.setAttribute("class", "panel-title");

			var aTag = d.createElement('a');
			aTag.setAttribute("data-toggle", "collapse");
			aTag.setAttribute("data-parent", "#accordion");
			aTag.setAttribute("href", "#"+count);
			aTag.innerHTML = x;

			title.appendChild(aTag);
			div2.appendChild(title);
			div1.appendChild(div2);

			var div3 = d.createElement('div');
			div3.id = count;
			div3.setAttribute("class", "panel-collapse collapse");

			var div4 = d.createElement('div');
			div4.setAttribute("class", "panel-body");
			div4.innerHTML = data[x];

			div3.appendChild(div4);
			div1.appendChild(div3);

			collapsible.appendChild(div1);
			count = count + 1; 

		}
		
	}
	webservice_call(xhttp,url_redis+"?method=get_data&ip="+ip+"&group_name="+group+"&worker_id="+worker_id+"&timestamp="+timestamp);		
}
<<<<<<< HEAD
=======
function sortDropdownList(ddl){
    console.log("inside sortDropdown");
    var options = [].slice.apply(ddl.options, [0]);
    ddl.innerHTML = "";
    var sorted = options.sort(function(a,b){     
       return +(a.innerText) - +(b.innerText);
    });

    for(var i = 0; i < sorted.length; i++){
      ddl.options.add(sorted[i]);
    }  
}
>>>>>>> 8645ef26
<|MERGE_RESOLUTION|>--- conflicted
+++ resolved
@@ -199,18 +199,3 @@
 	}
 	webservice_call(xhttp,url_redis+"?method=get_data&ip="+ip+"&group_name="+group+"&worker_id="+worker_id+"&timestamp="+timestamp);		
 }
-<<<<<<< HEAD
-=======
-function sortDropdownList(ddl){
-    console.log("inside sortDropdown");
-    var options = [].slice.apply(ddl.options, [0]);
-    ddl.innerHTML = "";
-    var sorted = options.sort(function(a,b){     
-       return +(a.innerText) - +(b.innerText);
-    });
-
-    for(var i = 0; i < sorted.length; i++){
-      ddl.options.add(sorted[i]);
-    }  
-}
->>>>>>> 8645ef26
